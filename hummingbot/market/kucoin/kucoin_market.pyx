import aiohttp
from aiohttp.test_utils import TestClient
import asyncio
from async_timeout import timeout
import conf
from datetime import datetime
from decimal import Decimal
from libc.stdint cimport int64_t
import logging
import pandas as pd
import time
from typing import (
    Any,
    AsyncIterable,
    Coroutine,
    Dict,
    List,
    Optional,
    Tuple
)
import ujson
import json

import hummingbot
from hummingbot.core.clock cimport Clock
from hummingbot.core.data_type.cancellation_result import CancellationResult
from hummingbot.core.data_type.limit_order import LimitOrder
from hummingbot.core.data_type.order_book cimport OrderBook
from hummingbot.core.data_type.order_book_tracker import OrderBookTrackerDataSourceType
from hummingbot.core.data_type.transaction_tracker import TransactionTracker
from hummingbot.core.event.events import (
    MarketEvent,
    MarketWithdrawAssetEvent,
    BuyOrderCompletedEvent,
    SellOrderCompletedEvent,
    OrderFilledEvent,
    OrderCancelledEvent,
    BuyOrderCreatedEvent,
    SellOrderCreatedEvent,
    MarketTransactionFailureEvent,
    MarketOrderFailureEvent,
    OrderType,
    TradeType,
    TradeFee
)
from hummingbot.core.network_iterator import NetworkStatus
from hummingbot.core.utils.async_call_scheduler import AsyncCallScheduler
from hummingbot.core.utils.async_utils import (
    safe_ensure_future,
    safe_gather,
)
from hummingbot.logger import HummingbotLogger
from hummingbot.market.kucoin.kucoin_api_order_book_data_source import KucoinAPIOrderBookDataSource
from hummingbot.market.kucoin.kucoin_auth import KucoinAuth
from hummingbot.market.kucoin.kucoin_in_flight_order import KucoinInFlightOrder
from hummingbot.market.kucoin.kucoin_order_book_tracker import KucoinOrderBookTracker
from hummingbot.market.trading_rule cimport TradingRule
from hummingbot.market.market_base import (
    MarketBase,
    NaN)
<<<<<<< HEAD
from hummingbot.core.utils.tracking_nonce import get_tracking_nonce
=======
from hummingbot.client.config.fee_overrides_config_map import fee_overrides_config_map
>>>>>>> 28dabcdc

km_logger = None
s_decimal_0 = Decimal(0)
KUCOIN_ROOT_API = "https://api.kucoin.com"


class KucoinAPIError(IOError):
    def __init__(self, error_payload: Dict[str, Any]):
        super().__init__()
        self.error_payload = error_payload


cdef class KucoinMarketTransactionTracker(TransactionTracker):
    cdef:
        KucoinMarket _owner

    def __init__(self, owner: KucoinMarket):
        super().__init__()
        self._owner = owner

    cdef c_did_timeout_tx(self, str tx_id):
        TransactionTracker.c_did_timeout_tx(self, tx_id)
        self._owner.c_did_timeout_tx(tx_id)


cdef class KucoinMarket(MarketBase):
    MARKET_RECEIVED_ASSET_EVENT_TAG = MarketEvent.ReceivedAsset.value
    MARKET_BUY_ORDER_COMPLETED_EVENT_TAG = MarketEvent.BuyOrderCompleted.value
    MARKET_SELL_ORDER_COMPLETED_EVENT_TAG = MarketEvent.SellOrderCompleted.value
    MARKET_WITHDRAW_ASSET_EVENT_TAG = MarketEvent.WithdrawAsset.value
    MARKET_ORDER_CANCELLED_EVENT_TAG = MarketEvent.OrderCancelled.value
    MARKET_TRANSACTION_FAILURE_EVENT_TAG = MarketEvent.TransactionFailure.value
    MARKET_ORDER_FAILURE_EVENT_TAG = MarketEvent.OrderFailure.value
    MARKET_ORDER_FILLED_EVENT_TAG = MarketEvent.OrderFilled.value
    MARKET_BUY_ORDER_CREATED_EVENT_TAG = MarketEvent.BuyOrderCreated.value
    MARKET_SELL_ORDER_CREATED_EVENT_TAG = MarketEvent.SellOrderCreated.value
    API_CALL_TIMEOUT = 10.0
    UPDATE_ORDERS_INTERVAL = 10.0

    @classmethod
    def logger(cls) -> HummingbotLogger:
        global km_logger
        if km_logger is None:
            km_logger = logging.getLogger(__name__)
        return km_logger

    def __init__(self,
                 kucoin_api_key: str,
                 kucoin_passphrase: str,
                 kucoin_secret_key: str,
                 poll_interval: float = 5.0,
                 order_book_tracker_data_source_type: OrderBookTrackerDataSourceType =
                 OrderBookTrackerDataSourceType.EXCHANGE_API,
                 trading_pairs: Optional[List[str]] = None,
                 trading_required: bool = True):

        super().__init__()
        self._account_id = ""
        self._async_scheduler = AsyncCallScheduler(call_interval=0.5)
        self._data_source_type = order_book_tracker_data_source_type
        self._ev_loop = asyncio.get_event_loop()
        self._kucoin_auth = KucoinAuth(api_key=kucoin_api_key, passphrase=kucoin_passphrase, secret_key=kucoin_secret_key)
        self._in_flight_orders = {}
        self._last_poll_timestamp = 0
        self._last_timestamp = 0
        self._order_book_tracker = KucoinOrderBookTracker(
            data_source_type=order_book_tracker_data_source_type,
            trading_pairs=trading_pairs
        )
        self._order_tracker_task = None
        self._poll_notifier = asyncio.Event()
        self._poll_interval = poll_interval
        self._shared_client = None
        self._status_polling_task = None
        self._trading_required = trading_required
        self._trading_rules = {}
        self._trading_rules_polling_task = None
        self._tx_tracker = KucoinMarketTransactionTracker(self)

    @staticmethod
    def split_trading_pair(trading_pair: str) -> Tuple[str, str]:
        try:
            m = trading_pair.split("-")
            return m[0], m[1]
        except Exception as e:
            raise ValueError(f"Error parsing trading_pair {trading_pair}: {str(e)}")

    @staticmethod
    def convert_from_exchange_trading_pair(exchange_trading_pair: str) -> str:
        return exchange_trading_pair

    @staticmethod
    def convert_to_exchange_trading_pair(ku_trading_pair: str) -> str:
        return ku_trading_pair

    @property
    def name(self) -> str:
        return "kucoin"

    @property
    def order_book_tracker(self) -> KucoinOrderBookTracker:
        return self._order_book_tracker

    @property
    def order_books(self) -> Dict[str, OrderBook]:
        return self._order_book_tracker.order_books

    @property
    def trading_rules(self) -> Dict[str, TradingRule]:
        return self._trading_rules

    @property
    def in_flight_orders(self) -> Dict[str, KucoinInFlightOrder]:
        return self._in_flight_orders

    @property
    def limit_orders(self) -> List[LimitOrder]:
        return [
            in_flight_order.to_limit_order()
            for in_flight_order in self._in_flight_orders.values()
        ]

    @property
    def tracking_states(self) -> Dict[str, Any]:
        return {
            key: value.to_json()
            for key, value in self._in_flight_orders.items()
        }

    def restore_tracking_states(self, saved_states: Dict[str, Any]):
        self._in_flight_orders.update({
            key: KucoinInFlightOrder.from_json(value)
            for key, value in saved_states.items()
        })

    @property
    def shared_client(self) -> str:
        return self._shared_client

    @shared_client.setter
    def shared_client(self, client: aiohttp.ClientSession):
        self._shared_client = client

    async def get_active_exchange_markets(self) -> pd.DataFrame:
        return await KucoinAPIOrderBookDataSource.get_active_exchange_markets()

    cdef c_start(self, Clock clock, double timestamp):
        self._tx_tracker.c_start(clock, timestamp)
        MarketBase.c_start(self, clock, timestamp)

    cdef c_stop(self, Clock clock):
        MarketBase.c_stop(self, clock)
        self._async_scheduler.stop()

    async def start_network(self):
        if self._order_tracker_task is not None:
            self._stop_network()
        self._order_tracker_task = safe_ensure_future(self._order_book_tracker.start())
        self._trading_rules_polling_task = safe_ensure_future(self._trading_rules_polling_loop())
        if self._trading_required:
            await self._update_account_id()
            self._status_polling_task = safe_ensure_future(self._status_polling_loop())

    def _stop_network(self):
        if self._order_tracker_task is not None:
            self._order_tracker_task.cancel()
            self._order_tracker_task = None
        if self._status_polling_task is not None:
            self._status_polling_task.cancel()
            self._status_polling_task = None
        if self._trading_rules_polling_task is not None:
            self._trading_rules_polling_task.cancel()
            self._trading_rules_polling_task = None

    async def stop_network(self):
        self._stop_network()

    async def check_network(self) -> NetworkStatus:
        try:
            await self._api_request(method="get", path_url="/api/v1/timestamp")
        except asyncio.CancelledError:
            raise
        except Exception as e:
            return NetworkStatus.NOT_CONNECTED
        return NetworkStatus.CONNECTED

    cdef c_tick(self, double timestamp):
        cdef:
            int64_t last_tick = <int64_t > (self._last_timestamp / self._poll_interval)
            int64_t current_tick = <int64_t > (timestamp / self._poll_interval)
        MarketBase.c_tick(self, timestamp)
        self._tx_tracker.c_tick(timestamp)
        if current_tick > last_tick:
            if not self._poll_notifier.is_set():
                self._poll_notifier.set()
        self._last_timestamp = timestamp

    async def _http_client(self) -> aiohttp.ClientSession:
        if self._shared_client is None:
            self._shared_client = aiohttp.ClientSession()
        return self._shared_client

    async def _api_request(self,
                           method,
                           path_url,
                           params: Optional[Dict[str, Any]] = None,
                           data=None,
                           is_auth_required: bool = False) -> Dict[str, Any]:
        url = KUCOIN_ROOT_API + path_url
        client = await self._http_client()
        if is_auth_required:
            headers = self._kucoin_auth.add_auth_to_params(method, path_url, params)
        else:
            headers = {"Content-Type": "application/json"}

        post_json = json.dumps(params)
        if method == "get":
            response = await client.get(url, headers=headers)
        elif method == "post":
            response = await client.post(url, data=post_json, headers=headers)
        elif method == "delete":
            response = await client.delete(url, headers=headers)
        else:
            response = False

        if response:
            if response.status != 200:
                raise IOError(f"Error fetching data from {url}. HTTP status is {response.status}.")
            try:
                parsed_response = json.loads(await response.text())
            except Exception:
                raise IOError(f"Error parsing data from {url}.")
            return parsed_response

    async def _update_account_id(self) -> str:
        accounts = await self._api_request("get", path_url="/api/v1/accounts", is_auth_required=True)
        try:
            for account in accounts["data"]:
                if account["type"] == "trade":
                    self._account_id = str(account["id"])
        except Exception as e:
            raise ValueError(f"Unable to retrieve account id: {e}")

    async def _update_balances(self):
        cdef:
            str path_url = "/api/v1/accounts"
            dict data = await self._api_request("get", path_url=path_url, is_auth_required=True)
            list balances = data.get("list", [])
            dict new_available_balances = {}
            dict new_balances = {}
            str asset_name
            object balance

        if data:
            for balance_entry in data["data"]:
                asset_name = balance_entry["currency"]
                balance = Decimal(balance_entry["balance"])
                if balance == s_decimal_0:
                    continue
                if asset_name not in new_available_balances:
                    new_available_balances[asset_name] = s_decimal_0
                if asset_name not in new_balances:
                    new_balances[asset_name] = s_decimal_0

                new_balances[asset_name] += balance
                if balance_entry["type"] == "trade":
                    new_available_balances[asset_name] = Decimal(balance_entry["available"])

            self._account_available_balances.clear()
            self._account_available_balances = new_available_balances
            self._account_balances.clear()
            self._account_balances = new_balances

    cdef object c_get_fee(self,
                          str base_currency,
                          str quote_currency,
                          object order_type,
                          object order_side,
                          object amount,
                          object price):
        # There is no API for checking user's fee tier
        # Fee info from https://www.kucoin.com/vip/fee
        if order_type is OrderType.LIMIT and fee_overrides_config_map["kucoin_maker_fee"].value is not None:
            return TradeFee(percent=fee_overrides_config_map["kucoin_maker_fee"].value)
        if order_type is OrderType.MARKET and fee_overrides_config_map["kucoin_taker_fee"].value is not None:
            return TradeFee(percent=fee_overrides_config_map["kucoin_taker_fee"].value)
        return TradeFee(percent=Decimal("0.001"))

    async def _update_trading_rules(self):
        cdef:
            # The poll interval for trade rules is 60 seconds.
            int64_t last_tick = <int64_t > (self._last_timestamp / 60.0)
            int64_t current_tick = <int64_t > (self._current_timestamp / 60.0)
        if current_tick > last_tick or len(self._trading_rules) < 1:
            exchange_info = await self._api_request("get", path_url="/api/v1/symbols")
            trading_rules_list = self._format_trading_rules(exchange_info)
            self._trading_rules.clear()
            for trading_rule in trading_rules_list:
                self._trading_rules[trading_rule.trading_pair] = trading_rule

    def _format_trading_rules(self, raw_trading_pair_info: List[Dict[str, Any]]) -> List[TradingRule]:
        cdef:
            list trading_rules = []

        for info in raw_trading_pair_info["data"]:
            try:
                trading_rules.append(
                    TradingRule(trading_pair=info["symbol"],
                                min_order_size=Decimal(info["baseMinSize"]),
                                max_order_size=Decimal(info["baseMaxSize"]),
                                min_price_increment=Decimal(info['priceIncrement']),
                                min_base_amount_increment=Decimal(info['baseIncrement']),
                                min_quote_amount_increment=Decimal(info['quoteIncrement']),
                                min_notional_size=Decimal(info["quoteMinSize"]))
                )
            except Exception:
                self.logger().error(f"Error parsing the trading_pair rule {info}. Skipping.", exc_info=True)
        return trading_rules

    async def get_order_status(self, exchange_order_id: str) -> Dict[str, Any]:
        path_url = f"/api/v1/orders/{exchange_order_id}"
        return await self._api_request("get", path_url=path_url, is_auth_required=True)

    async def _update_order_status(self):
        cdef:
            # The poll interval for order status is 10 seconds.
            int64_t last_tick = <int64_t > (self._last_poll_timestamp / self.UPDATE_ORDERS_INTERVAL)
            int64_t current_tick = <int64_t > (self._current_timestamp / self.UPDATE_ORDERS_INTERVAL)

        if current_tick > last_tick and len(self._in_flight_orders) > 0:
            tracked_orders = list(self._in_flight_orders.values())
            for tracked_order in tracked_orders:
                exchange_order_id = await tracked_order.get_exchange_order_id()
                order_update = await self.get_order_status(exchange_order_id)
                if order_update is None:
                    self.logger().network(
                        f"Error fetching status update for the order {tracked_order.client_order_id}: "
                        f"{order_update}.",
                        app_warning_msg=f"Could not fetch updates for the order {tracked_order.client_order_id}. "
                                        f"The order has either been filled or canceled."
                    )
                    continue

                order_state = order_update["data"]["isActive"]
                if order_state:
                    continue

                # Calculate the newly executed amount for this update.
                if order_update["data"]["opType"] == "DEAL":
                    if order_state:
                        tracked_order.last_state = "DEAL"
                    else:
                        tracked_order.last_state = "DONE"
                else:
                    tracked_order.last_state = "CANCEL"
                new_confirmed_amount = Decimal(order_update["data"]["dealFunds"])  # API isn't detailed enough assuming dealSize
                execute_amount_diff = Decimal(order_update["data"]["dealSize"])

                if execute_amount_diff > s_decimal_0:
                    tracked_order.executed_amount_base = Decimal(order_update["data"]["dealSize"])
                    tracked_order.executed_amount_quote = new_confirmed_amount
                    tracked_order.fee_paid = Decimal(order_update["data"]["fee"])
                    execute_price = Decimal(order_update["data"]["dealFunds"]) / execute_amount_diff
                    order_filled_event = OrderFilledEvent(
                        self._current_timestamp,
                        tracked_order.client_order_id,
                        tracked_order.trading_pair,
                        tracked_order.trade_type,
                        tracked_order.order_type,
                        float(execute_price),
                        float(execute_amount_diff),
                        self.c_get_fee(
                            tracked_order.base_asset,
                            tracked_order.quote_asset,
                            tracked_order.order_type,
                            tracked_order.trade_type,
                            float(execute_price),
                            float(execute_amount_diff),
                        ),
                        exchange_trade_id=exchange_order_id,
                    )
                    self.logger().info(f"Filled {execute_amount_diff} out of {tracked_order.amount} of the "
                                       f"order {tracked_order.client_order_id}.")
                    self.c_trigger_event(self.MARKET_ORDER_FILLED_EVENT_TAG, order_filled_event)

                if order_state is False and order_update["data"]["cancelExist"] is False:
                    self.c_stop_tracking_order(tracked_order.client_order_id)
                    if tracked_order.trade_type is TradeType.BUY:
                        self.logger().info(f"The market buy order {tracked_order.client_order_id} has completed "
                                           f"according to order status API.")
                        self.c_trigger_event(self.MARKET_BUY_ORDER_COMPLETED_EVENT_TAG,
                                             BuyOrderCompletedEvent(self._current_timestamp,
                                                                    tracked_order.client_order_id,
                                                                    tracked_order.base_asset,
                                                                    tracked_order.quote_asset,
                                                                    tracked_order.fee_asset or tracked_order.base_asset,
                                                                    float(tracked_order.executed_amount_base),
                                                                    float(tracked_order.executed_amount_quote),
                                                                    float(tracked_order.fee_paid),
                                                                    tracked_order.order_type))
                    else:
                        self.logger().info(f"The market sell order {tracked_order.client_order_id} has completed "
                                           f"according to order status API.")
                        self.c_trigger_event(self.MARKET_SELL_ORDER_COMPLETED_EVENT_TAG,
                                             SellOrderCompletedEvent(self._current_timestamp,
                                                                     tracked_order.client_order_id,
                                                                     tracked_order.base_asset,
                                                                     tracked_order.quote_asset,
                                                                     tracked_order.fee_asset or tracked_order.quote_asset,
                                                                     float(tracked_order.executed_amount_base),
                                                                     float(tracked_order.executed_amount_quote),
                                                                     float(tracked_order.fee_paid),
                                                                     tracked_order.order_type))

                if order_state is False and order_update["data"]["cancelExist"] is True:
                    self.c_stop_tracking_order(tracked_order.client_order_id)
                    self.logger().info(f"The market order {tracked_order.client_order_id} has been cancelled according"
                                       f" to order status API.")
                    self.c_trigger_event(self.MARKET_ORDER_CANCELLED_EVENT_TAG,
                                         OrderCancelledEvent(self._current_timestamp,
                                                             tracked_order.client_order_id))

    async def _status_polling_loop(self):
        while True:
            try:
                self._poll_notifier = asyncio.Event()
                await self._poll_notifier.wait()

                await safe_gather(
                    self._update_balances(),
                    self._update_order_status(),
                )
                self._last_poll_timestamp = self._current_timestamp
            except asyncio.CancelledError:
                raise
            except Exception:
                self.logger().network("Unexpected error while fetching account updates.",
                                      exc_info=True,
                                      app_warning_msg="Could not fetch account updates from Kucoin. "
                                                      "Check API key and network connection.")
                await asyncio.sleep(0.5)

    async def _trading_rules_polling_loop(self):
        while True:
            try:
                await self._update_trading_rules()
                await asyncio.sleep(60)
            except asyncio.CancelledError:
                raise
            except Exception:
                self.logger().network("Unexpected error while fetching trading rules.",
                                      exc_info=True,
                                      app_warning_msg="Could not fetch new trading rules from Kucoin. "
                                                      "Check network connection.")
                await asyncio.sleep(0.5)

    @property
    def status_dict(self) -> Dict[str, bool]:
        return {
            "account_id_initialized": self._account_id != "" if self._trading_required else True,
            "order_books_initialized": self._order_book_tracker.ready,
            "account_balance": self._account_balances if self._trading_required else True,
            "trading_rule_initialized": len(self._trading_rules) > 0
        }

    @property
    def ready(self) -> bool:
        return all(self.status_dict.values())

    def get_all_balances(self) -> Dict[str, Decimal]:
        return self._account_balances.copy()

    async def place_order(self,
                          order_id: str,
                          trading_pair: str,
                          amount: Decimal,
                          is_buy: bool,
                          order_type: OrderType,
                          price: Decimal) -> str:
        path_url = "/api/v1/orders"
        side = "buy" if is_buy else "sell"
        order_type_str = "limit" if order_type is OrderType.LIMIT else "market"
        params = {
            "size": str(amount),
            "clientOid": order_id,
            "side": side,
            "symbol": trading_pair,
            "type": order_type_str,
        }
        if order_type is OrderType.LIMIT:
            params["price"] = str(price)
        exchange_order_id = await self._api_request(
            "post",
            path_url=path_url,
            params=params,
            data=params,
            is_auth_required=True
        )
        return str(exchange_order_id["data"]["orderId"])

    async def execute_buy(self,
                          order_id: str,
                          trading_pair: str,
                          amount: Decimal,
                          order_type: OrderType,
                          price: Decimal):
        cdef:
            TradingRule trading_rule = self._trading_rules[trading_pair]
            double quote_amount
            object decimal_amount
            object decimal_price
            str exchange_order_id
            object tracked_order

        if order_type is OrderType.MARKET:
            decimal_amount = self.c_quantize_order_amount(trading_pair, amount)
            decimal_price = s_decimal_0
        else:
            decimal_amount = self.c_quantize_order_amount(trading_pair, amount)
            decimal_price = self.c_quantize_order_price(trading_pair, price)
            if decimal_amount < trading_rule.min_order_size:
                raise ValueError(f"Buy order amount {decimal_amount} is lower than the minimum order size "
                                 f"{trading_rule.min_order_size}.")
        try:
            exchange_order_id = await self.place_order(order_id, trading_pair, decimal_amount, True, order_type, decimal_price)
            self.c_start_tracking_order(
                client_order_id=order_id,
                exchange_order_id=exchange_order_id,
                trading_pair=trading_pair,
                order_type=order_type,
                trade_type=TradeType.BUY,
                price=decimal_price,
                amount=decimal_amount
            )
            tracked_order = self._in_flight_orders.get(order_id)
            if tracked_order is not None:
                self.logger().info(f"Created {order_type} buy order {order_id} for {decimal_amount} {trading_pair}.")
            self.c_trigger_event(self.MARKET_BUY_ORDER_CREATED_EVENT_TAG,
                                 BuyOrderCreatedEvent(
                                     self._current_timestamp,
                                     order_type,
                                     trading_pair,
                                     float(decimal_amount),
                                     float(decimal_price),
                                     order_id
                                 ))
        except asyncio.CancelledError:
            raise
        except Exception:
            self.c_stop_tracking_order(order_id)
            order_type_str = "MARKET" if order_type == OrderType.MARKET else "LIMIT"
            self.logger().network(
                f"Error submitting buy {order_type_str} order to Kucoin for "
                f"{decimal_amount} {trading_pair} "
                f"{decimal_price if order_type is OrderType.LIMIT else ''}.",
                exc_info=True,
                app_warning_msg=f"Failed to submit buy order to Kucoin. Check API key and network connection."
            )
            self.c_trigger_event(self.MARKET_ORDER_FAILURE_EVENT_TAG,
                                 MarketOrderFailureEvent(self._current_timestamp, order_id, order_type))

    cdef str c_buy(self,
                   str trading_pair,
                   object amount,
                   object order_type = OrderType.MARKET,
                   object price = s_decimal_0,
                   dict kwargs = {}):
        cdef:
            int64_t tracking_nonce = <int64_t> get_tracking_nonce()
            str order_id = f"buy-{trading_pair}-{tracking_nonce}"

        safe_ensure_future(self.execute_buy(order_id, trading_pair, amount, order_type, price))
        return order_id

    async def execute_sell(self,
                           order_id: str,
                           trading_pair: str,
                           amount: Decimal,
                           order_type: OrderType,
                           price: Decimal):
        cdef:
            TradingRule trading_rule = self._trading_rules[trading_pair]
            object decimal_amount
            object decimal_price
            str exchange_order_id
            object tracked_order

        decimal_amount = self.quantize_order_amount(trading_pair, amount)
        decimal_price = (self.c_quantize_order_price(trading_pair, price)
                         if order_type is OrderType.LIMIT
                         else s_decimal_0)
        if decimal_amount < trading_rule.min_order_size:
            raise ValueError(f"Sell order amount {decimal_amount} is lower than the minimum order size "
                             f"{trading_rule.min_order_size}.")

        try:
            exchange_order_id = await self.place_order(order_id, trading_pair, decimal_amount, False, order_type, decimal_price)
            self.c_start_tracking_order(
                client_order_id=order_id,
                exchange_order_id=exchange_order_id,
                trading_pair=trading_pair,
                order_type=order_type,
                trade_type=TradeType.SELL,
                price=decimal_price,
                amount=decimal_amount
            )
            tracked_order = self._in_flight_orders.get(order_id)
            if tracked_order is not None:
                self.logger().info(f"Created {order_type} sell order {order_id} for {decimal_amount} {trading_pair}.")
            self.c_trigger_event(self.MARKET_SELL_ORDER_CREATED_EVENT_TAG,
                                 SellOrderCreatedEvent(
                                     self._current_timestamp,
                                     order_type,
                                     trading_pair,
                                     float(decimal_amount),
                                     float(decimal_price),
                                     order_id
                                 ))
        except asyncio.CancelledError:
            raise
        except Exception:
            self.c_stop_tracking_order(order_id)
            order_type_str = "MARKET" if order_type is OrderType.MARKET else "LIMIT"
            self.logger().network(
                f"Error submitting sell {order_type_str} order to Kucoin for "
                f"{decimal_amount} {trading_pair} "
                f"{decimal_price if order_type is OrderType.LIMIT else ''}.",
                exc_info=True,
                app_warning_msg=f"Failed to submit sell order to Kucoin. Check API key and network connection."
            )
            self.c_trigger_event(self.MARKET_ORDER_FAILURE_EVENT_TAG,
                                 MarketOrderFailureEvent(self._current_timestamp, order_id, order_type))

    cdef str c_sell(self,
                    str trading_pair,
                    object amount,
                    object order_type = OrderType.MARKET,
                    object price = s_decimal_0,
                    dict kwargs = {}):
        cdef:
            int64_t tracking_nonce = <int64_t> get_tracking_nonce()
            str order_id = f"sell-{trading_pair}-{tracking_nonce}"
        safe_ensure_future(self.execute_sell(order_id, trading_pair, amount, order_type, price))
        return order_id

    async def execute_cancel(self, trading_pair: str, order_id: str):
        try:
            tracked_order = self._in_flight_orders.get(order_id)
            if tracked_order is None:
                raise ValueError(f"Failed to cancel order - {order_id}. Order not found.")
            path_url = f"/api/v1/orders/{tracked_order.exchange_order_id}"
            await self._api_request("delete", path_url=path_url, is_auth_required=True)
        except Exception as e:
            self.logger().network(
                f"Failed to cancel order {order_id}: {str(e)}",
                exc_info=True,
                app_warning_msg=f"Failed to cancel the order {order_id} on Kucoin. "
                                f"Check API key and network connection."
            )

    cdef c_cancel(self, str trading_pair, str order_id):
        safe_ensure_future(self.execute_cancel(trading_pair, order_id))
        return order_id

    async def cancel_all(self, timeout_seconds: float) -> List[CancellationResult]:
        path_url = "/api/v1/orders"
        cancellation_results = []
        try:
            cancel_all_results = await self._api_request(
                "delete",
                path_url=path_url,
                is_auth_required=True
            )
            for oid in cancel_all_results["data"]["cancelledOrderIds"]:
                cancellation_results.append(CancellationResult(oid, True))
        except Exception as e:
            self.logger().network(
                f"Failed to cancel all orders.",
                exc_info=True,
                app_warning_msg=f"Failed to cancel all orders on Kucoin. Check API key and network connection."
            )
        return cancellation_results

    cdef OrderBook c_get_order_book(self, str trading_pair):
        cdef:
            dict order_books = self._order_book_tracker.order_books

        if trading_pair not in order_books:
            raise ValueError(f"No order book exists for '{trading_pair}'.")
        return order_books.get(trading_pair)

    cdef c_did_timeout_tx(self, str tracking_id):
        self.c_trigger_event(self.MARKET_TRANSACTION_FAILURE_EVENT_TAG,
                             MarketTransactionFailureEvent(self._current_timestamp, tracking_id))

    cdef c_start_tracking_order(self,
                                str client_order_id,
                                str exchange_order_id,
                                str trading_pair,
                                object order_type,
                                object trade_type,
                                object price,
                                object amount):
        self._in_flight_orders[client_order_id] = KucoinInFlightOrder(
            client_order_id=client_order_id,
            exchange_order_id=exchange_order_id,
            trading_pair=trading_pair,
            order_type=order_type,
            trade_type=trade_type,
            price=price,
            amount=amount
        )

    cdef c_stop_tracking_order(self, str order_id):
        if order_id in self._in_flight_orders:
            del self._in_flight_orders[order_id]

    cdef object c_get_order_price_quantum(self, str trading_pair, object price):
        cdef:
            TradingRule trading_rule = self._trading_rules[trading_pair]
        return trading_rule.min_price_increment

    cdef object c_get_order_size_quantum(self, str trading_pair, object order_size):
        cdef:
            TradingRule trading_rule = self._trading_rules[trading_pair]
        return Decimal(trading_rule.min_base_amount_increment)

    cdef object c_quantize_order_amount(self, str trading_pair, object amount, object price=s_decimal_0):
        cdef:
            TradingRule trading_rule = self._trading_rules[trading_pair]
            object quantized_amount = MarketBase.c_quantize_order_amount(self, trading_pair, amount)
            object current_price = self.c_get_price(trading_pair, False)
            object notional_size

        # Check against min_order_size. If not passing check, return 0.
        if quantized_amount < trading_rule.min_order_size:
            return s_decimal_0

        # Check against max_order_size. If not passing check, return maximum.
        if quantized_amount > trading_rule.max_order_size:
            return trading_rule.max_order_size

        if price == s_decimal_0:
            notional_size = current_price * quantized_amount
        else:
            notional_size = price * quantized_amount
        # Add 1% as a safety factor in case the prices changed while making the order.
        if notional_size < trading_rule.min_notional_size * Decimal("1.01"):
            return s_decimal_0

        return quantized_amount<|MERGE_RESOLUTION|>--- conflicted
+++ resolved
@@ -58,11 +58,8 @@
 from hummingbot.market.market_base import (
     MarketBase,
     NaN)
-<<<<<<< HEAD
 from hummingbot.core.utils.tracking_nonce import get_tracking_nonce
-=======
 from hummingbot.client.config.fee_overrides_config_map import fee_overrides_config_map
->>>>>>> 28dabcdc
 
 km_logger = None
 s_decimal_0 = Decimal(0)
